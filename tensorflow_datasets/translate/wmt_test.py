--- conflicted
+++ resolved
@@ -80,10 +80,9 @@
       "validation": 4,
   }
 
-<<<<<<< HEAD
   def test_gzip_reading(self):
     results = [
-        x for x in wmt._parse_parallel_sentences(
+        x for _, x in wmt._parse_parallel_sentences(
             os.path.join(self.example_dir, "first.cs.gz"),
             os.path.join(self.example_dir, "second.en.txt"))
     ]
@@ -93,24 +92,6 @@
     else:
       self.assertTrue(results[0]["cs"] == u"běžím")  # pylint: disable=g-generic-assert
 
-=======
-class TranslateWmtCustomConfigS3Test(TranslateWmtCustomConfigTest):
-  @classmethod
-  def setUpClass(cls):
-    super(TranslateWmtCustomConfigS3Test, cls).setUpClass()
-
-    config = wmt.WmtConfig(
-        name="smallS3",
-        language_pair=("cs", "en"),
-        description="Example of custom config",
-        subsets={
-            "train": ["paracrawl_v3"],
-            "validation": ["newstest2009", "newstest2010"],
-        },
-        version=tfds.core.Version("1.0.0"),
-    )
-    wmt.WmtTranslate.BUILDER_CONFIGS = [config]
->>>>>>> e79c325b
 
 if __name__ == "__main__":
   testing.test_main()